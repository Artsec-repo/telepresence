--- conflicted
+++ resolved
@@ -9,11 +9,9 @@
 - Feature: Telepresence now supports manually injecting the traffic-agent YAML into workload manifests.
   Use the `genyaml` command to create the sidecar YAML, then add the `telepresence.getambassador.io/manually-injected: "true"` annotation to to your pods to allow Telepresence to intercept them.
 
-<<<<<<< HEAD
 - Feature: Added a json flag for the "telepresence list" command. This will aid automation.
 
-=======
->>>>>>> f2efd728
+
 ### 2.4.5 (October 15, 2021)
 
 - Feature: Intercepting headless services is now supported. It's now possible to request a headless service on whatever port it exposes and get a response from the intercept.
